# Kubernetes Terraform Provider

The k8s Terraform provider enables Terraform to deploy Kubernetes resources. Unlike the [official Kubernetes provider][kubernetes-provider] it handles raw manifests, leveraging [controller-runtime](https://github.com/kubernetes-sigs/controller-runtime) and the [Unstructured API](https://pkg.go.dev/github.com/kubernetes/apimachinery/pkg/apis/meta/v1/unstructured?tab=doc) directly to allow developers to work with any Kubernetes resource natively.

This project is a hard fork of [ericchiang/terraform-provider-k8s](https://github.com/ericchiang/terraform-provider-k8s).

## Installation

### The Go Get way

Use `go get` to install the provider:

```
go get -u github.com/banzaicloud/terraform-provider-k8s
```

Register the plugin in `~/.terraformrc` (see [Documentation](https://www.terraform.io/docs/commands/cli-config.html) for Windows users): 

```hcl
providers {
  k8s = "/$GOPATH/bin/terraform-provider-k8s"
}
```

### The Terraform Plugin way (enable versioning)

Download a release from the [Release page](https://github.com/banzaicloud/terraform-provider-k8s/releases) and make sure the name matches the following convention:

| OS      | Version | Name                              |
| ------- | ------- | --------------------------------- |
| LINUX   | 0.4.0   | terraform-provider-k8s_v0.4.0     |
|         | 0.3.0   | terraform-provider-k8s_v0.3.0     |
| Windows | 0.4.0   | terraform-provider-k8s_v0.4.0.exe |
|         | 0.3.0   | terraform-provider-k8s_v0.3.0.exe |

Install the plugin using [Terraform Third-party Plugin Documentation](https://www.terraform.io/docs/configuration/providers.html#third-party-plugins):

| Operating system  | User plugins directory        |
| ----------------- | ----------------------------- |
| Windows           | %APPDATA%\terraform.d\plugins |
| All other systems | ~/.terraform.d/plugins        |

## Usage

The provider uses your default Kubernetes configuration by default, but it takes some optional configuration parameters, see the [Configuration](#configuration) section (these parameters are the same as for the [Kubernetes provider](https://www.terraform.io/docs/providers/kubernetes/index.html#authentication)).

```hcl
provider "k8s" {
  config_context = "prod-cluster"
}
```

The `k8s` Terraform provider introduces a single Terraform resource, a `k8s_manifest`. The resource contains a `content` field, which contains a raw manifest in JSON or YAML format.

```hcl
variable "replicas" {
  type    = "string"
  default = 3
}

data "template_file" "nginx-deployment" {
  template = "${file("manifests/nginx-deployment.yaml")}"

  vars {
    replicas = "${var.replicas}"
  }
}

resource "k8s_manifest" "nginx-deployment" {
  content = "${data.template_file.nginx-deployment.rendered}"
}

# creating a second resource in the nginx namespace
resource "k8s_manifest" "nginx-deployment" {
  content   = "${data.template_file.nginx-deployment.rendered}"
  namespace = "nginx"
}
```

In this case `manifests/nginx-deployment.yaml` is a templated deployment manifest.

```yaml
apiVersion: apps/v1beta2
kind: Deployment
metadata:
  name: nginx-deployment
  labels:
    app: nginx
spec:
  replicas: ${replicas}
  selector:
    matchLabels:
      app: nginx
  template:
    metadata:
      labels:
        app: nginx
    spec:
      containers:
      - name: nginx
        image: nginx:1.7.9
        ports:
        - containerPort: 80
```

The Kubernetes resources can then be managed through Terraform.

```terminal
$ terraform apply
# ...
Apply complete! Resources: 1 added, 1 changed, 0 destroyed.
$ kubectl get deployments
NAME               DESIRED   CURRENT   UP-TO-DATE   AVAILABLE   AGE
nginx-deployment   3         3         3            3           1m
$ terraform apply -var 'replicas=5'
# ...
Apply complete! Resources: 0 added, 1 changed, 0 destroyed.
$ kubectl get deployments
NAME               DESIRED   CURRENT   UP-TO-DATE   AVAILABLE   AGE
nginx-deployment   5         5         5            3           3m
$ terraform destroy -force
# ...
Destroy complete! Resources: 2 destroyed.
$ kubectl get deployments
No resources found.
```

<<<<<<< HEAD
Note that only manifest files with one resource are supported. If you want to deploy manifests with multiple resource definitions you can do it like this:

```
locals {
  # depending on the line endings in your manifest file you need to change the escape sequence (\r\n for Windows, \n for Unix)
  #                  vv   vv
  resources = split("\n---\n",data.template_file.ngnix.rendered)
=======
**NOTE**: If the YAML formatted `content` contains multiple documents (separated by `---`) only the first non-empty document is going to be parsed. This is because Terraform is mostly designed to represent a single resource on the provider side with a Terraform resource:

> resource types correspond to an infrastructure object type that is managed via a remote network API
> -- <cite>[Terraform Documentation](https://www.terraform.io/docs/configuration/resources.html)</cite>

You can workaround this easily with the following snippet (however we still suggest to use separate resources):

```hcl
locals {
  resources = split("\n---\n", data.template_file.ngnix.rendered)
>>>>>>> b0f72859
}

resource "k8s_manifest" "nginx-deployment" {
  count = length(local.resources)

  content = local.resources[count.index]
}
```
<<<<<<< HEAD

=======
>>>>>>> b0f72859

## Helm workflow

#### Requirements 

- Helm 2 or Helm 3

Get a versioned chart into your source code and render it

##### Helm 2

``` shell
helm fetch stable/nginx-ingress --version 1.24.4 --untardir charts --untar
helm template --namespace nginx-ingress .\charts\nginx-ingress --output-dir manifests/
```

##### Helm 3

``` shell
helm pull stable/nginx-ingress --version 1.24.4 --untardir charts --untar
helm template --namespace nginx-ingress nginx-ingress .\charts\nginx-ingress --output-dir manifests/
```

Apply the `main.tf` with the k8s provider

```hcl2
# terraform 0.12.x
locals {
  nginx-ingress_files   = fileset(path.module, "manifests/nginx-ingress/templates/*.yaml")
}

data "local_file" "nginx-ingress_files_content" {
  for_each = local.nginx-ingress_files
  filename = each.value
}

resource "k8s_manifest" "nginx-ingress" {
  for_each = data.local_file.nginx-ingress_files_content
  content  = each.value.content
  namespace = "nginx"
}
```

## Configuration

There are generally two ways to configure the Kubernetes provider.

### File config

The provider always first tries to load **a config file** from a given
(or default) location. Depending on whether you have current context set
this _may_ require `config_context_auth_info` and/or `config_context_cluster`
and/or `config_context`.

#### Setting default config context

Here's an example for how to set default context and avoid all provider configuration:

```
kubectl config set-context default-system \
  --cluster=chosen-cluster \
  --user=chosen-user

kubectl config use-context default-system
```

Read [more about `kubectl` in the official docs](https://kubernetes.io/docs/user-guide/kubectl-overview/).

### In-cluster service account token

If no other configuration is specified, and when it detects it is running in a kubernetes pod,
the provider will try to use the service account token from the `/var/run/secrets/kubernetes.io/serviceaccount/token` path.
Detection of in-cluster execution is based on the sole availability both of the `KUBERNETES_SERVICE_HOST` and `KUBERNETES_SERVICE_PORT` environment variables,
with non empty values.

```hcl
provider "k8s" {
  load_config_file = "false"
}
```

If you have any other static configuration setting specifiedin a config file or static configuration, in-cluster service account token will not be tried.

### Statically defined credentials

An other way is **statically** define TLS certificate credentials:

```hcl
provider "k8s" {
  load_config_file = "false"

  host = "https://104.196.242.174"

  client_certificate     = "${file("~/.kube/client-cert.pem")}"
  client_key             = "${file("~/.kube/client-key.pem")}"
  cluster_ca_certificate = "${file("~/.kube/cluster-ca-cert.pem")}"
}
```

or username and password (HTTP Basic Authorization):

```hcl
provider "k8s" {
  load_config_file = "false"

  host = "https://104.196.242.174"

  username = "username"
  password = "password"
}
```


If you have **both** valid configuration in a config file and static configuration, the static one is used as override.
i.e. any static field will override its counterpart loaded from the config.

## Argument Reference

The following arguments are supported:

* `host` - (Optional) The hostname (in form of URI) of Kubernetes master. Can be sourced from `KUBE_HOST`.
* `username` - (Optional) The username to use for HTTP basic authentication when accessing the Kubernetes master endpoint. Can be sourced from `KUBE_USER`.
* `password` - (Optional) The password to use for HTTP basic authentication when accessing the Kubernetes master endpoint. Can be sourced from `KUBE_PASSWORD`.
* `insecure` - (Optional) Whether server should be accessed without verifying the TLS certificate. Can be sourced from `KUBE_INSECURE`. Defaults to `false`.
* `client_certificate` - (Optional) PEM-encoded client certificate for TLS authentication. Can be sourced from `KUBE_CLIENT_CERT_DATA`.
* `client_key` - (Optional) PEM-encoded client certificate key for TLS authentication. Can be sourced from `KUBE_CLIENT_KEY_DATA`.
* `cluster_ca_certificate` - (Optional) PEM-encoded root certificates bundle for TLS authentication. Can be sourced from `KUBE_CLUSTER_CA_CERT_DATA`.
* `config_path` - (Optional) Path to the kube config file. Can be sourced from `KUBE_CONFIG` or `KUBECONFIG`. Defaults to `~/.kube/config`.
* `config_context` - (Optional) Context to choose from the config file. Can be sourced from `KUBE_CTX`.
* `config_context_auth_info` - (Optional) Authentication info context of the kube config (name of the kubeconfig user, `--user` flag in `kubectl`). Can be sourced from `KUBE_CTX_AUTH_INFO`.
* `config_context_cluster` - (Optional) Cluster context of the kube config (name of the kubeconfig cluster, `--cluster` flag in `kubectl`). Can be sourced from `KUBE_CTX_CLUSTER`.
* `token` - (Optional) Token of your service account.  Can be sourced from `KUBE_TOKEN`.
* `load_config_file` - (Optional) By default the local config (~/.kube/config) is loaded when you use this provider. This option at false disables this behaviour which is desired when statically specifying the configuration or relying on in-cluster config. Can be sourced from `KUBE_LOAD_CONFIG_FILE`.
* `exec` - (Optional) Configuration block to use an [exec-based credential plugin] (https://kubernetes.io/docs/reference/access-authn-authz/authentication/#client-go-credential-plugins), e.g. call an external command to receive user credentials.
  * `api_version` - (Required) API version to use when decoding the ExecCredentials resource, e.g. `client.authentication.k8s.io/v1beta1`.
  * `command` - (Required) Command to execute.
  * `args` - (Optional) List of arguments to pass when executing the plugin.
  * `env` - (Optional) Map of environment variables to set when executing the plugin.


[kubernetes-provider]: https://www.terraform.io/docs/providers/kubernetes/index.html<|MERGE_RESOLUTION|>--- conflicted
+++ resolved
@@ -125,15 +125,6 @@
 No resources found.
 ```
 
-<<<<<<< HEAD
-Note that only manifest files with one resource are supported. If you want to deploy manifests with multiple resource definitions you can do it like this:
-
-```
-locals {
-  # depending on the line endings in your manifest file you need to change the escape sequence (\r\n for Windows, \n for Unix)
-  #                  vv   vv
-  resources = split("\n---\n",data.template_file.ngnix.rendered)
-=======
 **NOTE**: If the YAML formatted `content` contains multiple documents (separated by `---`) only the first non-empty document is going to be parsed. This is because Terraform is mostly designed to represent a single resource on the provider side with a Terraform resource:
 
 > resource types correspond to an infrastructure object type that is managed via a remote network API
@@ -144,7 +135,6 @@
 ```hcl
 locals {
   resources = split("\n---\n", data.template_file.ngnix.rendered)
->>>>>>> b0f72859
 }
 
 resource "k8s_manifest" "nginx-deployment" {
@@ -153,10 +143,6 @@
   content = local.resources[count.index]
 }
 ```
-<<<<<<< HEAD
-
-=======
->>>>>>> b0f72859
 
 ## Helm workflow
 
